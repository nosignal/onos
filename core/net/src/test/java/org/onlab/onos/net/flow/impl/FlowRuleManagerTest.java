package org.onlab.onos.net.flow.impl;

<<<<<<< HEAD
import static org.junit.Assert.assertEquals;
import static org.junit.Assert.assertFalse;
import static org.junit.Assert.assertNotNull;
import static org.junit.Assert.assertTrue;
import static org.junit.Assert.fail;
import static org.onlab.onos.net.flow.FlowRuleEvent.Type.RULE_ADDED;
import static org.onlab.onos.net.flow.FlowRuleEvent.Type.RULE_REMOVED;
import static org.onlab.onos.net.flow.FlowRuleEvent.Type.RULE_UPDATED;
=======


import static org.onlab.onos.net.flow.FlowRuleEvent.Type.*;

>>>>>>> 147b2ac3

import java.util.ArrayList;
import java.util.Collections;
import java.util.HashMap;
import java.util.List;
import java.util.Map;
import java.util.Set;
import java.util.concurrent.ExecutionException;
import java.util.concurrent.Executor;
import java.util.concurrent.Future;
import java.util.concurrent.TimeUnit;
import java.util.concurrent.TimeoutException;

import org.junit.After;
import org.junit.Before;
import org.junit.Test;
import org.onlab.onos.ApplicationId;
import org.onlab.onos.event.impl.TestEventDispatcher;
import org.onlab.onos.impl.DefaultApplicationId;
import org.onlab.onos.net.DefaultDevice;
import org.onlab.onos.net.Device;
import org.onlab.onos.net.Device.Type;
import org.onlab.onos.net.DeviceId;
import org.onlab.onos.net.MastershipRole;
import org.onlab.onos.net.Port;
import org.onlab.onos.net.PortNumber;
import org.onlab.onos.net.device.DeviceListener;
import org.onlab.onos.net.device.DeviceService;
import org.onlab.onos.net.flow.CompletedBatchOperation;
import org.onlab.onos.net.flow.DefaultFlowEntry;
import org.onlab.onos.net.flow.DefaultFlowRule;
import org.onlab.onos.net.flow.FlowEntry;
import org.onlab.onos.net.flow.FlowEntry.FlowEntryState;
import org.onlab.onos.net.flow.FlowRule;
import org.onlab.onos.net.flow.FlowRuleBatchEntry;
import org.onlab.onos.net.flow.FlowRuleBatchOperation;
import org.onlab.onos.net.flow.FlowRuleEvent;
import org.onlab.onos.net.flow.FlowRuleListener;
import org.onlab.onos.net.flow.FlowRuleProvider;
import org.onlab.onos.net.flow.FlowRuleProviderRegistry;
import org.onlab.onos.net.flow.FlowRuleProviderService;
import org.onlab.onos.net.flow.FlowRuleService;
import org.onlab.onos.net.flow.StoredFlowEntry;
import org.onlab.onos.net.flow.TrafficSelector;
import org.onlab.onos.net.flow.TrafficTreatment;
import org.onlab.onos.net.flow.criteria.Criterion;
import org.onlab.onos.net.flow.instructions.Instruction;
import org.onlab.onos.net.flow.BatchOperation;
import org.onlab.onos.net.provider.AbstractProvider;
import org.onlab.onos.net.provider.ProviderId;
import org.onlab.onos.store.trivial.impl.SimpleFlowRuleStore;

import com.google.common.collect.ImmutableList;
import com.google.common.collect.ImmutableMap;
import com.google.common.collect.Lists;
import com.google.common.collect.Sets;
import com.google.common.util.concurrent.ListenableFuture;

import static java.util.Collections.EMPTY_LIST;
import static org.junit.Assert.assertEquals;
import static org.junit.Assert.assertFalse;
import static org.junit.Assert.assertNotNull;
import static org.junit.Assert.assertTrue;
import static org.junit.Assert.fail;
import static org.onlab.onos.net.flow.FlowRuleEvent.Type.RULE_ADDED;
import static org.onlab.onos.net.flow.FlowRuleEvent.Type.RULE_REMOVED;
import static org.onlab.onos.net.flow.FlowRuleEvent.Type.RULE_UPDATED;

/**
 * Test codifying the flow rule service & flow rule provider service contracts.
 */
public class FlowRuleManagerTest {



    private static final ProviderId PID = new ProviderId("of", "foo");
    private static final DeviceId DID = DeviceId.deviceId("of:001");
    private static final int TIMEOUT = 10;
    private static final Device DEV = new DefaultDevice(
            PID, DID, Type.SWITCH, "", "", "", "", null);

    private FlowRuleManager mgr;

    protected FlowRuleService service;
    protected FlowRuleProviderRegistry registry;
    protected FlowRuleProviderService providerService;
    protected TestProvider provider;
    protected TestListener listener = new TestListener();
    private ApplicationId appId;

    @Before
    public void setUp() {
        mgr = new FlowRuleManager();
        mgr.store = new SimpleFlowRuleStore();
        mgr.eventDispatcher = new TestEventDispatcher();
        mgr.deviceService = new TestDeviceService();
        service = mgr;
        registry = mgr;

        mgr.activate();
        mgr.addListener(listener);
        provider = new TestProvider(PID);
        providerService = registry.register(provider);
        appId = new TestApplicationId((short) 0, "FlowRuleManagerTest");
        assertTrue("provider should be registered",
                registry.getProviders().contains(provider.id()));
    }

    @After
    public void tearDown() {
        registry.unregister(provider);
        assertFalse("provider should not be registered",
                registry.getProviders().contains(provider.id()));
        service.removeListener(listener);
        mgr.deactivate();
        mgr.eventDispatcher = null;
        mgr.deviceService = null;
    }

    private FlowRule flowRule(int tsval, int trval) {
        TestSelector ts = new TestSelector(tsval);
        TestTreatment tr = new TestTreatment(trval);
        return new DefaultFlowRule(DID, ts, tr, 10, appId, TIMEOUT, false);
    }


    private FlowRule addFlowRule(int hval) {
        FlowRule rule = flowRule(hval, hval);
        service.applyFlowRules(rule);

        assertNotNull("rule should be found", service.getFlowEntries(DID));
        return rule;
    }

    private void validateEvents(FlowRuleEvent.Type ... events) {
        if (events == null) {
            assertTrue("events generated", listener.events.isEmpty());
        }

        int i = 0;
        System.err.println("events :" + listener.events);
        for (FlowRuleEvent e : listener.events) {
            assertTrue("unexpected event", e.type().equals(events[i]));
            i++;
        }

        assertEquals("mispredicted number of events",
                events.length, listener.events.size());

        listener.events.clear();
    }

    private int flowCount() {
        return Sets.newHashSet(service.getFlowEntries(DID)).size();
    }
    @Test
    public void getFlowEntries() {
        assertTrue("store should be empty",
                Sets.newHashSet(service.getFlowEntries(DID)).isEmpty());
        FlowRule f1 = addFlowRule(1);
        FlowRule f2 = addFlowRule(2);

        FlowEntry fe1 = new DefaultFlowEntry(f1);
        FlowEntry fe2 = new DefaultFlowEntry(f2);
        assertEquals("2 rules should exist", 2, flowCount());

        providerService.pushFlowMetrics(DID, ImmutableList.of(fe1, fe2));
        validateEvents(RULE_ADD_REQUESTED, RULE_ADD_REQUESTED,
                       RULE_ADDED, RULE_ADDED);

        addFlowRule(1);
        assertEquals("should still be 2 rules", 2, flowCount());

        providerService.pushFlowMetrics(DID, ImmutableList.of(fe1));
        validateEvents(RULE_UPDATED);
    }


    // TODO: If preserving iteration order is a requirement, redo FlowRuleStore.
    //backing store is sensitive to the order of additions/removals
    @SuppressWarnings("unchecked")
    private boolean validateState(Map<FlowRule, FlowEntryState> expected) {
        Map<FlowRule, FlowEntryState> expectedToCheck = new HashMap<>(expected);
        Iterable<FlowEntry> rules = service.getFlowEntries(DID);
        for (FlowEntry f : rules) {
            assertTrue("Unexpected FlowRule " + f, expectedToCheck.containsKey(f));
            assertEquals("FlowEntry" + f, expectedToCheck.get(f), f.state());
            expectedToCheck.remove(f);
        }
        assertEquals(Collections.emptySet(), expectedToCheck.entrySet());
        return true;
    }

    @Test
    public void applyFlowRules() {

        FlowRule r1 = flowRule(1, 1);
        FlowRule r2 = flowRule(2, 2);
        FlowRule r3 = flowRule(3, 3);

        assertTrue("store should be empty",
                   Sets.newHashSet(service.getFlowEntries(DID)).isEmpty());
        mgr.applyFlowRules(r1, r2, r3);
        assertEquals("3 rules should exist", 3, flowCount());
        assertTrue("Entries should be pending add.",
                   validateState(ImmutableMap.of(
                                   r1, FlowEntryState.PENDING_ADD,
                                   r2, FlowEntryState.PENDING_ADD,
                                   r3, FlowEntryState.PENDING_ADD)));
    }

    @Test
    public void removeFlowRules() {
        FlowRule f1 = addFlowRule(1);
        FlowRule f2 = addFlowRule(2);
        FlowRule f3 = addFlowRule(3);
        assertEquals("3 rules should exist", 3, flowCount());

        FlowEntry fe1 = new DefaultFlowEntry(f1);
        FlowEntry fe2 = new DefaultFlowEntry(f2);
        FlowEntry fe3 = new DefaultFlowEntry(f3);
        providerService.pushFlowMetrics(DID, ImmutableList.of(fe1, fe2, fe3));
        validateEvents(RULE_ADD_REQUESTED, RULE_ADD_REQUESTED, RULE_ADD_REQUESTED,
                       RULE_ADDED, RULE_ADDED, RULE_ADDED);

        mgr.removeFlowRules(f1, f2);
        //removing from north, so no events generated
        validateEvents(RULE_REMOVE_REQUESTED, RULE_REMOVE_REQUESTED);
        assertEquals("3 rule should exist", 3, flowCount());
        assertTrue("Entries should be pending remove.",
                   validateState(ImmutableMap.of(
                                 f1, FlowEntryState.PENDING_REMOVE,
                                 f2, FlowEntryState.PENDING_REMOVE,
                                 f3, FlowEntryState.ADDED)));

        mgr.removeFlowRules(f1);
        assertEquals("3 rule should still exist", 3, flowCount());
    }

    @Test
    public void flowRemoved() {
        FlowRule f1 = addFlowRule(1);
        FlowRule f2 = addFlowRule(2);
        StoredFlowEntry fe1 = new DefaultFlowEntry(f1);
        FlowEntry fe2 = new DefaultFlowEntry(f2);
        providerService.pushFlowMetrics(DID, ImmutableList.of(fe1, fe2));
        service.removeFlowRules(f1);
        fe1.setState(FlowEntryState.REMOVED);
        providerService.flowRemoved(fe1);
        validateEvents(RULE_ADD_REQUESTED, RULE_ADD_REQUESTED, RULE_ADDED,
                       RULE_ADDED, RULE_REMOVE_REQUESTED, RULE_REMOVED);

        providerService.flowRemoved(fe1);
        validateEvents();

        FlowRule f3 = flowRule(3, 3);
        FlowEntry fe3 = new DefaultFlowEntry(f3);
        service.applyFlowRules(f3);
        providerService.pushFlowMetrics(DID, Collections.singletonList(fe3));
        validateEvents(RULE_ADD_REQUESTED, RULE_ADDED);

        providerService.flowRemoved(fe3);
        validateEvents();
    }

    @Test
    public void flowMetrics() {
        FlowRule f1 = flowRule(1, 1);
        FlowRule f2 = flowRule(2, 2);
        FlowRule f3 = flowRule(3, 3);

        mgr.applyFlowRules(f1, f2, f3);

        FlowEntry fe1 = new DefaultFlowEntry(f1);
        FlowEntry fe2 = new DefaultFlowEntry(f2);


        //FlowRule updatedF1 = flowRule(f1, FlowRuleState.ADDED);
        //FlowRule updatedF2 = flowRule(f2, FlowRuleState.ADDED);

        providerService.pushFlowMetrics(DID, Lists.newArrayList(fe1, fe2));

        assertTrue("Entries should be added.",
                validateState(ImmutableMap.of(
                        f1, FlowEntryState.ADDED,
                        f2, FlowEntryState.ADDED,
                        f3, FlowEntryState.PENDING_ADD)));

        validateEvents(RULE_ADD_REQUESTED, RULE_ADD_REQUESTED, RULE_ADD_REQUESTED,
                       RULE_ADDED, RULE_ADDED);
    }

    @Test
    public void extraneousFlow() {
        FlowRule f1 = flowRule(1, 1);
        FlowRule f2 = flowRule(2, 2);
        FlowRule f3 = flowRule(3, 3);
        mgr.applyFlowRules(f1, f2);

//        FlowRule updatedF1 = flowRule(f1, FlowRuleState.ADDED);
//        FlowRule updatedF2 = flowRule(f2, FlowRuleState.ADDED);
//        FlowRule updatedF3 = flowRule(f3, FlowRuleState.ADDED);
        FlowEntry fe1 = new DefaultFlowEntry(f1);
        FlowEntry fe2 = new DefaultFlowEntry(f2);
        FlowEntry fe3 = new DefaultFlowEntry(f3);


        providerService.pushFlowMetrics(DID, Lists.newArrayList(fe1, fe2, fe3));

        validateEvents(RULE_ADD_REQUESTED, RULE_ADD_REQUESTED, RULE_ADDED, RULE_ADDED);

    }

    /*
     * Tests whether a rule that was marked for removal but no flowRemoved was received
     * is indeed removed at the next stats update.
     */
    @Test
    public void flowMissingRemove() {
        FlowRule f1 = flowRule(1, 1);
        FlowRule f2 = flowRule(2, 2);
        FlowRule f3 = flowRule(3, 3);

//        FlowRule updatedF1 = flowRule(f1, FlowRuleState.ADDED);
//        FlowRule updatedF2 = flowRule(f2, FlowRuleState.ADDED);

        FlowEntry fe1 = new DefaultFlowEntry(f1);
        FlowEntry fe2 = new DefaultFlowEntry(f2);
        mgr.applyFlowRules(f1, f2, f3);

        mgr.removeFlowRules(f3);

        providerService.pushFlowMetrics(DID, Lists.newArrayList(fe1, fe2));

        validateEvents(RULE_ADD_REQUESTED, RULE_ADD_REQUESTED, RULE_ADD_REQUESTED,
                       RULE_REMOVE_REQUESTED, RULE_ADDED, RULE_ADDED, RULE_REMOVED);

    }

    @Test
    public void getByAppId() {
        FlowRule f1 = flowRule(1, 1);
        FlowRule f2 = flowRule(2, 2);
        mgr.applyFlowRules(f1, f2);

        assertTrue("should have two rules",
                   Lists.newLinkedList(mgr.getFlowRulesById(appId)).size() == 2);
    }

    @Test
    public void removeByAppId() {
        FlowRule f1 = flowRule(1, 1);
        FlowRule f2 = flowRule(2, 2);
        mgr.applyFlowRules(f1, f2);


        mgr.removeFlowRulesById(appId);

        //only check that we are in pending remove. Events and actual remove state will
        // be set by flowRemoved call.
        validateState(ImmutableMap.of(
                    f1, FlowEntryState.PENDING_REMOVE,
                    f2, FlowEntryState.PENDING_REMOVE));
    }

    @Test
    public void applyBatch() {
        FlowRule f1 = flowRule(1, 1);
        FlowRule f2 = flowRule(2, 2);


        mgr.applyFlowRules(f1);

        FlowEntry fe1 = new DefaultFlowEntry(f1);
        providerService.pushFlowMetrics(DID, Collections.<FlowEntry>singletonList(fe1));

        FlowRuleBatchEntry fbe1 = new FlowRuleBatchEntry(
                FlowRuleBatchEntry.FlowRuleOperation.REMOVE, f1);

        FlowRuleBatchEntry fbe2 = new FlowRuleBatchEntry(
                FlowRuleBatchEntry.FlowRuleOperation.ADD, f2);

        FlowRuleBatchOperation fbo = new FlowRuleBatchOperation(
                Lists.newArrayList(fbe1, fbe2));
        Future<CompletedBatchOperation> future = mgr.applyBatch(fbo);
        assertTrue("Entries in wrong state",
                   validateState(ImmutableMap.of(
                               f1, FlowEntryState.PENDING_REMOVE,
                               f2, FlowEntryState.PENDING_ADD)));
        CompletedBatchOperation completed = null;
        try {
            completed = future.get();
        } catch (InterruptedException | ExecutionException e) {
            fail("Unexpected exception: " + e);
        }
        if (!completed.isSuccess()) {
            fail("Installation should be a success");
        }

    }

    @Test
    public void cancelBatch() {
        FlowRule f1 = flowRule(1, 1);
        FlowRule f2 = flowRule(2, 2);


        mgr.applyFlowRules(f1);

        assertTrue("Entries in wrong state",
                validateState(ImmutableMap.of(
                            f1, FlowEntryState.PENDING_ADD)));

        FlowEntry fe1 = new DefaultFlowEntry(f1);
        providerService.pushFlowMetrics(DID, Collections.<FlowEntry>singletonList(fe1));

        assertTrue("Entries in wrong state",
                validateState(ImmutableMap.of(
                            f1, FlowEntryState.ADDED)));


        FlowRuleBatchEntry fbe1 = new FlowRuleBatchEntry(
                FlowRuleBatchEntry.FlowRuleOperation.REMOVE, f1);

        FlowRuleBatchEntry fbe2 = new FlowRuleBatchEntry(
                FlowRuleBatchEntry.FlowRuleOperation.ADD, f2);

        FlowRuleBatchOperation fbo = new FlowRuleBatchOperation(
                Lists.newArrayList(fbe1, fbe2));
        Future<CompletedBatchOperation> future = mgr.applyBatch(fbo);

        future.cancel(true);

        assertTrue(flowCount() == 2);

        /*
         * Rule f1 should be re-added to the list and therefore be in a pending add
         * state.
         */
        assertTrue("Entries in wrong state",
                   validateState(ImmutableMap.of(
                               f2, FlowEntryState.PENDING_REMOVE,
                               f1, FlowEntryState.PENDING_ADD)));


    }



    private static class TestListener implements FlowRuleListener {
        final List<FlowRuleEvent> events = new ArrayList<>();

        @Override
        public void event(FlowRuleEvent event) {
            events.add(event);
        }
    }

    private static class TestDeviceService implements DeviceService {

        @Override
        public int getDeviceCount() {
            return 0;
        }

        @Override
        public Iterable<Device> getDevices() {
            return null;
        }

        @Override
        public Device getDevice(DeviceId deviceId) {
            return DEV;
        }

        @Override
        public MastershipRole getRole(DeviceId deviceId) {
            return null;
        }

        @Override
        public List<Port> getPorts(DeviceId deviceId) {
            return null;
        }

        @Override
        public Port getPort(DeviceId deviceId, PortNumber portNumber) {
            return null;
        }

        @Override
        public boolean isAvailable(DeviceId deviceId) {
            return false;
        }

        @Override
        public void addListener(DeviceListener listener) {
        }

        @Override
        public void removeListener(DeviceListener listener) {
        }

    }

    private class TestProvider extends AbstractProvider implements FlowRuleProvider {

        protected TestProvider(ProviderId id) {
            super(PID);
        }

        @Override
        public void applyFlowRule(FlowRule... flowRules) {
        }

        @Override
        public void removeFlowRule(FlowRule... flowRules) {
        }

        @Override
        public void removeRulesById(ApplicationId id, FlowRule... flowRules) {
        }

        @Override
        public ListenableFuture<CompletedBatchOperation> executeBatch(
                BatchOperation<FlowRuleBatchEntry> batch) {
            return new TestInstallationFuture();
        }

        private class TestInstallationFuture
                implements ListenableFuture<CompletedBatchOperation> {

            @Override
            public boolean cancel(boolean mayInterruptIfRunning) {
                return true;
            }

            @Override
            public boolean isCancelled() {
                return true;
            }

            @Override
            public boolean isDone() {
                return false;
            }

            @Override
            @SuppressWarnings("unchecked")
            public CompletedBatchOperation get()
                    throws InterruptedException, ExecutionException {
                return new CompletedBatchOperation(true, Collections.<FlowEntry>emptySet());
            }

            @Override
            public CompletedBatchOperation get(long timeout, TimeUnit unit)
                    throws InterruptedException,
                    ExecutionException, TimeoutException {
                return null;
            }

            @Override
            public void addListener(Runnable task, Executor executor) {
                // TODO: add stuff.
            }
        }

    }

    private class TestSelector implements TrafficSelector {

        //for controlling hashcode uniqueness;
        private final int testval;

        public TestSelector(int val) {
            testval = val;
        }

        @Override
        public Set<Criterion> criteria() {
            return null;
        }

        @Override
        public int hashCode() {
            return testval;
        }

        @Override
        public boolean equals(Object o) {
            if (o instanceof TestSelector) {
                return this.testval == ((TestSelector) o).testval;
            }
            return false;
        }
    }

    private class TestTreatment implements TrafficTreatment {

        //for controlling hashcode uniqueness;
        private final int testval;

        public TestTreatment(int val) {
            testval = val;
        }

        @Override
        public List<Instruction> instructions() {
            return null;
        }

        @Override
        public int hashCode() {
            return testval;
        }

        @Override
        public boolean equals(Object o) {
            if (o instanceof TestTreatment) {
                return this.testval == ((TestTreatment) o).testval;
            }
            return false;
        }

    }

    public class TestApplicationId extends DefaultApplicationId {

        public TestApplicationId(short id, String name) {
            super(id, name);
        }
    }

}<|MERGE_RESOLUTION|>--- conflicted
+++ resolved
@@ -1,6 +1,5 @@
 package org.onlab.onos.net.flow.impl;
 
-<<<<<<< HEAD
 import static org.junit.Assert.assertEquals;
 import static org.junit.Assert.assertFalse;
 import static org.junit.Assert.assertNotNull;
@@ -9,12 +8,9 @@
 import static org.onlab.onos.net.flow.FlowRuleEvent.Type.RULE_ADDED;
 import static org.onlab.onos.net.flow.FlowRuleEvent.Type.RULE_REMOVED;
 import static org.onlab.onos.net.flow.FlowRuleEvent.Type.RULE_UPDATED;
-=======
 
 
 import static org.onlab.onos.net.flow.FlowRuleEvent.Type.*;
-
->>>>>>> 147b2ac3
 
 import java.util.ArrayList;
 import java.util.Collections;
@@ -73,16 +69,6 @@
 import com.google.common.collect.Sets;
 import com.google.common.util.concurrent.ListenableFuture;
 
-import static java.util.Collections.EMPTY_LIST;
-import static org.junit.Assert.assertEquals;
-import static org.junit.Assert.assertFalse;
-import static org.junit.Assert.assertNotNull;
-import static org.junit.Assert.assertTrue;
-import static org.junit.Assert.fail;
-import static org.onlab.onos.net.flow.FlowRuleEvent.Type.RULE_ADDED;
-import static org.onlab.onos.net.flow.FlowRuleEvent.Type.RULE_REMOVED;
-import static org.onlab.onos.net.flow.FlowRuleEvent.Type.RULE_UPDATED;
-
 /**
  * Test codifying the flow rule service & flow rule provider service contracts.
  */
@@ -195,7 +181,6 @@
 
     // TODO: If preserving iteration order is a requirement, redo FlowRuleStore.
     //backing store is sensitive to the order of additions/removals
-    @SuppressWarnings("unchecked")
     private boolean validateState(Map<FlowRule, FlowEntryState> expected) {
         Map<FlowRule, FlowEntryState> expectedToCheck = new HashMap<>(expected);
         Iterable<FlowEntry> rules = service.getFlowEntries(DID);
@@ -563,7 +548,6 @@
             }
 
             @Override
-            @SuppressWarnings("unchecked")
             public CompletedBatchOperation get()
                     throws InterruptedException, ExecutionException {
                 return new CompletedBatchOperation(true, Collections.<FlowEntry>emptySet());
